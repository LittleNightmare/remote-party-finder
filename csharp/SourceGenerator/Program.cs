--- conflicted
+++ resolved
@@ -10,35 +10,19 @@
 using Lumina.Text;
 using Pidgin;
 
-<<<<<<< HEAD
-namespace SourceGenerator {
-    internal class Program {
-        private static void Main(string[] args) {
-#if DEBUG
-            args = new[]
-            {
-               "",
-                @"F:\GitHub\remote-party-finder\server\src\ffxiv",
-            };
-            var cnGame = @"C:\Game\FFXIV\最终幻想XIV\game\sqpack";
-            var enGame = @"C:\Game\SquareEnix\FINAL FANTASY XIV - A Realm Reborn\game\sqpack";
-#endif
-            var data = new Dictionary<Language, GameData>(4);
-            foreach (var lang in Languages.Keys) {
-#if DEBUG
-                // 从国际服和国服读取，保证数据完整，防止后端变量名不一致导致的问题（至少要以英文为准，生成一些变量名）
-                args[0] = lang == Language.ChineseSimplified ? cnGame : enGame;
-#endif
-                data[lang] = new GameData(args[0], new LuminaOptions {
-                    PanicOnSheetChecksumMismatch = false,
-                    DefaultExcelLanguage = lang,
-                });
-            }
-=======
 namespace SourceGenerator;
 
 internal class Program {
     private static void Main(string[] args) {
+#if DEBUG
+        args = new[]
+        {
+            "",
+            @"F:\GitHub\remote-party-finder\server\src\ffxiv",
+        };
+        var cnGame = @"C:\Game\FFXIV\最终幻想XIV\game\sqpack";
+        var enGame = @"C:\Game\SquareEnix\FINAL FANTASY XIV - A Realm Reborn\game\sqpack";
+#endif
         if (args.Length < 2)
         {
             Console.WriteLine($"Usage: SourceGenerator <sqpack dir> <out dir>");
@@ -47,6 +31,10 @@
 
         var data = new Dictionary<Language, GameData>(4);
         foreach (var lang in Languages.Keys) {
+#if DEBUG
+            // 从国际服和国服读取，保证数据完整，防止后端变量名不一致导致的问题（至少要以英文为准，生成一些变量名）
+            args[0] = lang == Language.ChineseSimplified ? cnGame : enGame;
+#endif
             data[lang] = new GameData(args[0], new LuminaOptions {
                 PanicOnSheetChecksumMismatch = false,
                 DefaultExcelLanguage = lang,
@@ -63,7 +51,51 @@
         File.WriteAllText(Path.Join(outPath, "auto_translate.rs"), prog.GenerateAutoTranslate());
         File.WriteAllText(Path.Join(outPath, "treasure_maps.rs"), prog.GenerateTreasureMaps());
     }
->>>>>>> 4b8f0c35
+
+    private Dictionary<Language, GameData> Data { get; }
+
+    private Program(Dictionary<Language, GameData> data) {
+        this.Data = data;
+    }
+
+    private static StringBuilder DefaultHeader(bool localisedText = false) {
+        var sb = new StringBuilder("use std::collections::HashMap;\n");
+
+        if (localisedText) {
+            sb.Append("use super::LocalisedText;\n");
+        }
+
+        return sb;
+    }
+
+    private static readonly Dictionary<Language, string> Languages = new() {
+        [Language.English] = "en",
+        [Language.Japanese] = "ja",
+        [Language.German] = "de",
+        [Language.French] = "fr",
+        [Language.ChineseSimplified] = "zh",
+    };
+
+    private string? GetLocalisedStruct<T>(uint rowId, Func<T, SeString?> nameFunc, uint indent = 0, bool capitalise = false) where T : ExcelRow {
+        var def = this.Data[Language.English].GetExcelSheet<T>()!.GetRow(rowId)!;
+        var defName = nameFunc(def)?.TextValue();
+        if (string.IsNullOrEmpty(defName)) {
+            return null;
+        }
+
+        var sb = new StringBuilder();
+
+        sb.Append("LocalisedText {\n");
+
+        foreach (var (language, key) in Languages) {
+            var row = this.Data[language].GetExcelSheet<T>(language)?.GetRow(rowId);
+            var name = row == null
+                ? defName
+                : nameFunc(row)?.TextValue().Replace("\"", "\\\"");
+            name ??= defName;
+            if (capitalise) {
+                name = name[..1].ToUpperInvariant() + name[1..];
+            }
 
             var prog = new Program(data);
 
@@ -615,4 +647,42 @@
             return sb.ToString();
         }
     }
+
+    private string GenerateTreasureMaps() {
+        var sb = DefaultHeader(true);
+        sb.Append("\nlazy_static::lazy_static! {\n");
+        sb.Append("    pub static ref TREASURE_MAPS: HashMap<u32, LocalisedText> = maplit::hashmap! {\n");
+        sb.Append("        0 => LocalisedText {\n");
+        sb.Append("            en: \"All Levels\",\n");
+        sb.Append("            ja: \"レベルを指定しない\",\n");
+        sb.Append("            de: \"Jede Stufe\",\n");
+        sb.Append("            fr: \"Tous niveaux\",\n");
+        sb.Append("            zh: \"所有等级\",\n");
+        sb.Append("        },\n");
+
+        var i = 1;
+        foreach (var row in this.Data[Language.English].GetExcelSheet<TreasureHuntRank>()!) {
+            // IS THIS RIGHT?
+            if (row.TreasureHuntTexture != 0) {
+                continue;
+            }
+
+            SeString? GetMapName(TreasureHuntRank thr) {
+                var name = thr.KeyItemName.Value?.Name;
+                return string.IsNullOrEmpty(name?.TextValue())
+                    ? thr.ItemName.Value?.Name
+                    : name;
+            }
+
+            var name = this.GetLocalisedStruct<TreasureHuntRank>(row.RowId, GetMapName, 8);
+            if (!string.IsNullOrEmpty(name)) {
+                sb.Append($"        {i++} => {name},\n");
+            }
+        }
+
+        sb.Append("    };\n");
+        sb.Append("}\n");
+
+        return sb.ToString();
+    }
 }