--- conflicted
+++ resolved
@@ -1,13 +1,8 @@
 ﻿<Project Sdk="Microsoft.NET.Sdk">
 
     <PropertyGroup>
-<<<<<<< HEAD
-        <Version>1.0.12</Version>
-        <TargetFramework>net7.0-windows</TargetFramework>
-=======
         <Version>1.0.13</Version>
         <TargetFramework>net8.0-windows</TargetFramework>
->>>>>>> 4b8f0c35
         <ProduceReferenceAssembly>false</ProduceReferenceAssembly>
         <CopyLocalLockFileAssemblies>true</CopyLocalLockFileAssemblies>
         <RestorePackagesWithLockFile>true</RestorePackagesWithLockFile>
