--- conflicted
+++ resolved
@@ -13,15 +13,6 @@
 namespace RemotePartyFinder;
 
 internal class Gatherer : IDisposable {
-<<<<<<< HEAD
-    #if DEBUG
-    private const string UploadUrl = "http://127.0.0.1:8000/contribute/multiple";
-    #elif RELEASE
-    private const string UploadUrl = "https://xivpf.littlenightmare.top/contribute/multiple";
-    #endif
-
-=======
->>>>>>> 031cb81f
     private Plugin Plugin { get; }
 
     private ConcurrentDictionary<int, List<IPartyFinderListing>> Batches { get; } = new();
