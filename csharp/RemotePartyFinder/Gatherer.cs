﻿using System;
using System.Collections.Concurrent;
using System.Collections.Generic;
using System.Diagnostics;
using System.Linq;
using System.Net.Http;
using System.Net.Http.Headers;
using System.Threading.Tasks;
using Dalamud.Game.Gui.PartyFinder.Types;
using Dalamud.Plugin.Services;
using Newtonsoft.Json;

namespace RemotePartyFinder;

internal class Gatherer : IDisposable {
    #if DEBUG
<<<<<<< HEAD
        private const string UploadUrl = "http://127.0.0.1:12345/contribute/multiple";
=======
    private const string UploadUrl = "http://127.0.0.1:8000/contribute/multiple";
>>>>>>> 4b8f0c35
    #elif RELEASE
    private const string UploadUrl = "https://xivpf.littlenightmare.top/contribute/multiple";
    #endif

    private Plugin Plugin { get; }

    private ConcurrentDictionary<int, List<IPartyFinderListing>> Batches { get; } = new();
    private Stopwatch UploadTimer { get; } = new();
    private HttpClient Client { get; } = new();

    internal Gatherer(Plugin plugin) {
        this.Plugin = plugin;

        this.UploadTimer.Start();

        this.Plugin.PartyFinderGui.ReceiveListing += this.OnListing;
        this.Plugin.Framework.Update += this.OnUpdate;
    }

    public void Dispose() {
        this.Plugin.Framework.Update -= this.OnUpdate;
        this.Plugin.PartyFinderGui.ReceiveListing -= this.OnListing;
    }

    private void OnListing(IPartyFinderListing listing, IPartyFinderListingEventArgs args) {
        if (!this.Batches.ContainsKey(args.BatchNumber)) {
            this.Batches[args.BatchNumber] = [];
        }

        this.Batches[args.BatchNumber].Add(listing);
    }

    private void OnUpdate(IFramework framework1) {
        if (this.UploadTimer.Elapsed < TimeSpan.FromSeconds(10)) {
            return;
        }

        this.UploadTimer.Restart();

        foreach (var (batch, listings) in this.Batches.ToList()) {
            this.Batches.Remove(batch, out _);
            Task.Run(async () => {
                var uploadable = listings
                    .Select(listing => new UploadableListing(listing))
                    .ToList();
                var json = JsonConvert.SerializeObject(uploadable);
                var resp = await this.Client.PostAsync(UploadUrl, new StringContent(json) {
                    Headers = { ContentType = MediaTypeHeaderValue.Parse("application/json") },
                });
                var output = await resp.Content.ReadAsStringAsync();
                Plugin.Log.Info(output);
            });
        }
    }
}<|MERGE_RESOLUTION|>--- conflicted
+++ resolved
@@ -14,11 +14,7 @@
 
 internal class Gatherer : IDisposable {
     #if DEBUG
-<<<<<<< HEAD
-        private const string UploadUrl = "http://127.0.0.1:12345/contribute/multiple";
-=======
     private const string UploadUrl = "http://127.0.0.1:8000/contribute/multiple";
->>>>>>> 4b8f0c35
     #elif RELEASE
     private const string UploadUrl = "https://xivpf.littlenightmare.top/contribute/multiple";
     #endif
