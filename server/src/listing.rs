--- conflicted
+++ resolved
@@ -1,13 +1,8 @@
 use std::borrow::Cow;
 
 use bitflags::bitflags;
-<<<<<<< HEAD
 use ffxiv_types_cn::jobs::{ClassJob, Class, Job};
 use ffxiv_types_cn::{Role, World};
-=======
-use ffxiv_types::{Role, World};
-use ffxiv_types::jobs::{Class, ClassJob, Job};
->>>>>>> 4b8f0c35
 use serde::{Deserialize, Serialize};
 use serde_repr::{Deserialize_repr, Serialize_repr};
 use sestring::SeString;
@@ -635,20 +630,12 @@
                 fr: "JcJ",
                 zh: "玩家对战",
             },
-<<<<<<< HEAD
-            Self::QuestBattles => LocalisedText {
-                en: "Quest Battles",
-                ja: "クエストバトル",
-                de: "Auftragskampf",
-                fr: "Batailles de quête",
-                zh: "任务战斗",
-=======
             Self::GoldSaucer => LocalisedText {
                 en: "Gold Saucer",
                 ja: "ゴールドソーサー",
                 de: "Gold Saucer",
                 fr: "Gold Saucer",
->>>>>>> 4b8f0c35
+                zh: "金碟游乐场",
             },
             Self::Fates => LocalisedText {
                 en: "FATEs",
